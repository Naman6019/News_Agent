# Dockerfile.web
FROM python:3.11-slim

WORKDIR /app

<<<<<<< HEAD
# Install dependencies
COPY requirements-optimized.txt .
RUN pip install --no-cache-dir -r requirements-optimized.txt
=======
# system deps commonly needed - keep minimal
RUN apt-get update && apt-get install -y --no-install-recommends build-essential curl && \
    rm -rf /var/lib/apt/lists/*
>>>>>>> 68a00f6a

COPY . /app

# create venv to avoid system pip conflicts
RUN python -m venv /opt/venv
ENV PATH="/opt/venv/bin:$PATH"

RUN pip install --upgrade pip setuptools wheel && \
    pip install --no-cache-dir -r requirements-lock.txt

# Use the PORT Render sets (but fallback to 10000)
ENV PORT=${PORT:-10000}
EXPOSE ${PORT}

# run uvicorn
CMD ["uvicorn", "app.main:app", "--host", "0.0.0.0", "--port", "10000", "--log-level", "info"]<|MERGE_RESOLUTION|>--- conflicted
+++ resolved
@@ -3,24 +3,9 @@
 
 WORKDIR /app
 
-<<<<<<< HEAD
 # Install dependencies
-COPY requirements-optimized.txt .
-RUN pip install --no-cache-dir -r requirements-optimized.txt
-=======
-# system deps commonly needed - keep minimal
-RUN apt-get update && apt-get install -y --no-install-recommends build-essential curl && \
-    rm -rf /var/lib/apt/lists/*
->>>>>>> 68a00f6a
-
-COPY . /app
-
-# create venv to avoid system pip conflicts
-RUN python -m venv /opt/venv
-ENV PATH="/opt/venv/bin:$PATH"
-
-RUN pip install --upgrade pip setuptools wheel && \
-    pip install --no-cache-dir -r requirements-lock.txt
+COPY requirements-lock.txt .
+RUN pip install --no-cache-dir -r requirements-lock.txt
 
 # Use the PORT Render sets (but fallback to 10000)
 ENV PORT=${PORT:-10000}
