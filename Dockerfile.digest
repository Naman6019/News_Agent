--- conflicted
+++ resolved
@@ -1,55 +1,26 @@
-<<<<<<< HEAD
-# ---------- BASE IMAGE ----------
-FROM ollama/ollama:latest
-=======
-# Dockerfile.digest
-FROM ollama/ollama:latest
+# -------------------------------
+# Background Digest Worker + Ollama
+# -------------------------------
+FROM python:3.11-slim
 
-# install minimal packages for Python and curl
-RUN apt-get update && \
-    apt-get install -y --no-install-recommends python3-venv python3-distutils curl bash && \
-    rm -rf /var/lib/apt/lists/*
->>>>>>> 68a00f6a
-
-# ---------- SYSTEM SETUP ----------
 WORKDIR /app
 COPY . /app
 
-<<<<<<< HEAD
-# Install Python and dependencies
-RUN apt-get update && apt-get install -y python3 python3-pip && \
-    pip install --no-cache-dir -r requirements-optimized.txt
-=======
-# copy repo (adjust if you only want some folders)
-COPY . /app
+# Install Ollama and dependencies
+RUN apt-get update && apt-get install -y curl git ca-certificates && \
+    curl -fsSL https://ollama.com/install.sh | bash && \
+    rm -rf /var/lib/apt/lists/*
 
-# create and activate a virtualenv to avoid system pip conflicts (PEP 668)
-RUN python3 -m venv /opt/venv
-ENV PATH="/opt/venv/bin:$PATH"
+COPY requirements-lock.txt .
+RUN pip install --no-cache-dir -r requirements-lock.txt
 
-# upgrade pip inside venv and install deps
-# use requirements-lock.txt (as you have) — adjust filename if necessary
-RUN pip install --upgrade pip setuptools wheel && \
-    pip install --no-cache-dir -r requirements-lock.txt
+COPY . .
 
-# copy entrypoint script
-COPY docker-entrypoint.sh /usr/local/bin/docker-entrypoint.sh
-RUN chmod +x /usr/local/bin/docker-entrypoint.sh
->>>>>>> 68a00f6a
+# Preload your model for faster startup
+RUN ollama pull gemma3:1b
 
-# Ollama default listen port (internal)
+# Expose Ollama API port
 EXPOSE 11434
 
-<<<<<<< HEAD
-# ---------- STARTUP COMMAND ----------
-# Start Ollama, wait for readiness, then run your digest job
-CMD ["sh", "-c", "\
-ollama serve & \
-sleep 10 && \
-echo '🟢 Starting Ollama model pull...' && \
-ollama pull gemma3:1b && \
-echo '✅ Model ready. Starting News Digest service...' && \
-python /app/app/send_digest.py"]
-=======
-ENTRYPOINT ["/usr/local/bin/docker-entrypoint.sh"]
->>>>>>> 68a00f6a
+# Run Ollama and your digest script together
+CMD ["sh", "-c", "ollama serve & python app/services/send_digest.py"]